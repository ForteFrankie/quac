#!/bin/bash

# Test that quacreduce argument parsing works correctly.
#
# Copyright (c) Los Alamos National Security, LLC, and others.

. ./environment.sh

cd $DATADIR

set +e
exec 2>&1  # send stderr to stdout to make output more readable

# Pipe make output through this because GNU Make 4.0 introduced additional
# error messages that we don't care about and can't be turned off.
MAKEFIX="egrep -v '^Makefile:[0-9]+: recipe for target .+ failed$'"

echo '*** Check input files for unique names'
x quacreduce --map cat --reduce cat foo/bar.txt baz/qux.txt
echo $?
x quacreduce --map cat --reduce cat foo/bar.txt baz/bar.txt
echo $?

echo '*** Check specification of --python, --map, --reduce'

echo '*** these should succeed'
#x quacreduce --python foo job1 input.txt
#echo $?
x quacreduce --map foo --reduce bar input.txt
echo $?
x quacreduce --python foo --map bar input.txt
echo $?
x quacreduce --python foo --reduce bar input.txt
echo $?

echo '*** these should fail'
x quacreduce --notimes input.txt
echo $?
x quacreduce --notimes --map bar input.txt
echo $?
x quacreduce --notimes --reduce bar input.txt
echo $?
x quacreduce --notimes --python foo --map bar --reduce baz input.txt
echo $?

echo '*** Check that job fails if the map or reduce commands fail'
x quacreduce --notimes --map false --reduce true /dev/null
<<<<<<< HEAD
y "make 2>&1 | $MAKEFIX || true"
x quacreduce --notimes --map true --reduce false /dev/null
y "make 2>&1 | $MAKEFIX || true"
=======
x make --quiet
x quacreduce --notimes --map true --reduce false /dev/null
x make --quiet

true  # don't pass make's failure code to cmdtest
>>>>>>> 4ee2947b
<|MERGE_RESOLUTION|>--- conflicted
+++ resolved
@@ -10,10 +10,6 @@
 
 set +e
 exec 2>&1  # send stderr to stdout to make output more readable
-
-# Pipe make output through this because GNU Make 4.0 introduced additional
-# error messages that we don't care about and can't be turned off.
-MAKEFIX="egrep -v '^Makefile:[0-9]+: recipe for target .+ failed$'"
 
 echo '*** Check input files for unique names'
 x quacreduce --map cat --reduce cat foo/bar.txt baz/qux.txt
@@ -45,14 +41,8 @@
 
 echo '*** Check that job fails if the map or reduce commands fail'
 x quacreduce --notimes --map false --reduce true /dev/null
-<<<<<<< HEAD
-y "make 2>&1 | $MAKEFIX || true"
-x quacreduce --notimes --map true --reduce false /dev/null
-y "make 2>&1 | $MAKEFIX || true"
-=======
 x make --quiet
 x quacreduce --notimes --map true --reduce false /dev/null
 x make --quiet
 
-true  # don't pass make's failure code to cmdtest
->>>>>>> 4ee2947b
+true  # don't pass make's failure code to cmdtest